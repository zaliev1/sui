--- conflicted
+++ resolved
@@ -20,11 +20,7 @@
         {
           "effects": {
             "status": "FAILURE",
-<<<<<<< HEAD
-            "errors": "MoveAbort(MoveLocation { module: ModuleId { address: 00cc077085024849b290aa0b6d88bb5793d457e99fe08b472b7fcd73f775bf91, name: Identifier(\"m\") }, function: 1, instruction: 1, function_name: Some(\"boom\") }, 42) in command 0"
-=======
-            "errors": "Move Runtime Abort. Location: 4d08ca97f492a96f392814d537325148b423d2b021410982613329980bfc925e::m::boom (function index 1) at offset 1, Abort Code: 42 in 1st command."
->>>>>>> d1183ea2
+            "errors": "MoveAbort(MoveLocation { module: ModuleId { address: 4d08ca97f492a96f392814d537325148b423d2b021410982613329980bfc925e, name: Identifier(\"m\") }, function: 1, instruction: 1, function_name: Some(\"boom\") }, 42) in command 0"
           }
         }
       ]
@@ -47,11 +43,7 @@
         {
           "effects": {
             "status": "FAILURE",
-<<<<<<< HEAD
-            "errors": "MoveAbort(MoveLocation { module: ModuleId { address: 00cc077085024849b290aa0b6d88bb5793d457e99fe08b472b7fcd73f775bf91, name: Identifier(\"m\") }, function: 1, instruction: 1, function_name: Some(\"boom\") }, 42) in command 2"
-=======
-            "errors": "Move Runtime Abort. Location: 4d08ca97f492a96f392814d537325148b423d2b021410982613329980bfc925e::m::boom (function index 1) at offset 1, Abort Code: 42 in 3rd command."
->>>>>>> d1183ea2
+            "errors": "MoveAbort(MoveLocation { module: ModuleId { address: 4d08ca97f492a96f392814d537325148b423d2b021410982613329980bfc925e, name: Identifier(\"m\") }, function: 1, instruction: 1, function_name: Some(\"boom\") }, 42) in command 2"
           }
         }
       ]
