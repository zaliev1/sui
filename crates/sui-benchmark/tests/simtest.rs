// Copyright (c) Mysten Labs, Inc.
// SPDX-License-Identifier: Apache-2.0

#[cfg(msim)]
mod test {
    use rand::{distributions::uniform::SampleRange, thread_rng, Rng};
    use std::collections::HashSet;
    use std::path::PathBuf;
    use std::str::FromStr;
    use std::sync::atomic::{AtomicBool, Ordering};
    use std::sync::{Arc, Mutex};
    use std::time::{Duration, Instant};
    use sui_benchmark::bank::BenchmarkBank;
    use sui_benchmark::system_state_observer::SystemStateObserver;
    use sui_benchmark::workloads::adversarial::AdversarialPayloadCfg;
    use sui_benchmark::workloads::workload_configuration::WorkloadConfiguration;
    use sui_benchmark::{
        drivers::{bench_driver::BenchDriver, driver::Driver, Interval},
        util::get_ed25519_keypair_from_keystore,
        LocalValidatorAggregatorProxy, ValidatorProxy,
    };
    use sui_config::{AUTHORITIES_DB_NAME, SUI_KEYSTORE_FILENAME};
    use sui_core::authority::authority_store_tables::AuthorityPerpetualTables;
    use sui_core::authority::framework_injection;
    use sui_core::authority::AuthorityState;
    use sui_core::checkpoints::{CheckpointStore, CheckpointWatermark};
    use sui_framework::BuiltInFramework;
    use sui_macros::{
        clear_fail_point, nondeterministic, register_fail_point_async, register_fail_point_if,
        register_fail_points, sim_test,
    };
    use sui_protocol_config::{ProtocolVersion, SupportedProtocolVersions};
    use sui_simulator::tempfile::TempDir;
    use sui_simulator::{configs::*, SimConfig};
    use sui_storage::blob::Blob;
    use sui_surfer::default_surf_strategy::DefaultSurfStrategy;
    use sui_types::full_checkpoint_content::CheckpointData;
    use sui_types::messages_checkpoint::VerifiedCheckpoint;
    use test_cluster::{TestCluster, TestClusterBuilder};
    use tracing::{error, info};
    use typed_store::traits::Map;

    struct DeadValidator {
        node_id: sui_simulator::task::NodeId,
        dead_until: std::time::Instant,
    }

    fn test_config() -> SimConfig {
        env_config(
            uniform_latency_ms(10..20),
            [
                (
                    "regional_high_variance",
                    bimodal_latency_ms(30..40, 300..800, 0.005),
                ),
                (
                    "global_high_variance",
                    bimodal_latency_ms(60..80, 500..1500, 0.01),
                ),
            ],
        )
    }

    fn get_var<T: FromStr>(name: &str, default: T) -> T
    where
        <T as FromStr>::Err: std::fmt::Debug,
    {
        std::env::var(name)
            .ok()
            .map(|v| v.parse().unwrap())
            .unwrap_or(default)
    }

    #[sim_test(config = "test_config()")]
    async fn test_simulated_load_with_reconfig() {
        sui_protocol_config::ProtocolConfig::poison_get_for_min_version();
        let test_cluster = build_test_cluster(4, 1000).await;
        test_simulated_load(test_cluster, 60).await;
    }

    #[sim_test(config = "test_config()")]
    async fn test_simulated_load_with_reconfig_and_correlated_crashes() {
        sui_protocol_config::ProtocolConfig::poison_get_for_min_version();

        register_fail_point_if("correlated-crash-after-consensus-commit-boundary", || true);
        // TODO: enable this - right now it causes rocksdb errors when re-opening DBs
        //register_fail_point_if("correlated-crash-process-certificate", || true);

        let test_cluster = build_test_cluster(4, 10000).await;
        test_simulated_load(test_cluster, 60).await;
    }

    #[sim_test(config = "test_config()")]
    async fn test_simulated_load_basic() {
        sui_protocol_config::ProtocolConfig::poison_get_for_min_version();
        let test_cluster = build_test_cluster(7, 0).await;
        test_simulated_load(test_cluster, 15).await;
    }

    #[sim_test(config = "test_config()")]
    async fn test_simulated_load_restarts() {
        sui_protocol_config::ProtocolConfig::poison_get_for_min_version();
        let test_cluster = build_test_cluster(4, 0).await;
        let node_restarter = test_cluster
            .random_node_restarter()
            .with_kill_interval_secs(5, 15)
            .with_restart_delay_secs(1, 10);
        node_restarter.run();
        test_simulated_load(test_cluster, 120).await;
    }

    #[ignore("Disabled due to flakiness - re-enable when failure is fixed")]
    #[sim_test(config = "test_config()")]
    async fn test_simulated_load_reconfig_restarts() {
        // TODO added to invalidate a failing test seed in CI. Remove me
        tokio::time::sleep(Duration::from_secs(1)).await;
        sui_protocol_config::ProtocolConfig::poison_get_for_min_version();
        let test_cluster = build_test_cluster(4, 1000).await;
        let node_restarter = test_cluster
            .random_node_restarter()
            .with_kill_interval_secs(5, 15)
            .with_restart_delay_secs(1, 10);
        node_restarter.run();
        test_simulated_load(test_cluster, 120).await;
    }

    /// Get a list of nodes that we don't want to kill in the crash recovery tests.
    /// This includes the client node which is the node that is running the test, as well as
    /// rpc fullnode which are needed to run the benchmark.
    fn get_keep_alive_nodes(cluster: &TestCluster) -> HashSet<sui_simulator::task::NodeId> {
        let mut keep_alive_nodes = HashSet::new();
        // The first fullnode in the swarm ins the rpc fullnode.
        keep_alive_nodes.insert(
            cluster
                .swarm
                .fullnodes()
                .next()
                .unwrap()
                .get_node_handle()
                .unwrap()
                .with(|n| n.get_sim_node_id()),
        );
        keep_alive_nodes.insert(sui_simulator::current_simnode_id());
        keep_alive_nodes
    }

    fn handle_failpoint(
        dead_validator: Arc<Mutex<Option<DeadValidator>>>,
        keep_alive_nodes: HashSet<sui_simulator::task::NodeId>,
        probability: f64,
    ) {
        let mut dead_validator = dead_validator.lock().unwrap();
        let cur_node = sui_simulator::current_simnode_id();

        if keep_alive_nodes.contains(&cur_node) {
            return;
        }

        // do not fail multiple nodes at a time.
        if let Some(dead) = &*dead_validator {
            if dead.node_id != cur_node && dead.dead_until > Instant::now() {
                return;
            }
        }

        // otherwise, possibly fail the current node
        let mut rng = thread_rng();
        if rng.gen_range(0.0..1.0) < probability {
            error!("Matched probability threshold for failpoint. Failing...");
            let restart_after = Duration::from_millis(rng.gen_range(10000..20000));

            *dead_validator = Some(DeadValidator {
                node_id: cur_node,
                dead_until: Instant::now() + restart_after,
            });

            // must manually release lock before calling kill_current_node, which panics
            // and would poison the lock.
            drop(dead_validator);

            sui_simulator::task::kill_current_node(Some(restart_after));
        }
    }

    // Runs object pruning and compaction for object table in `state` probabistically.
    async fn handle_failpoint_prune_and_compact(state: Arc<AuthorityState>, probability: f64) {
        {
            let mut rng = thread_rng();
            if rng.gen_range(0.0..1.0) > probability {
                return;
            }
        }
        state.prune_objects_and_compact_for_testing().await;
    }

    async fn delay_failpoint<R>(range_ms: R, probability: f64)
    where
        R: SampleRange<u64>,
    {
        let duration = {
            let mut rng = thread_rng();
            if rng.gen_range(0.0..1.0) < probability {
                info!("Matched probability threshold for delay failpoint. Delaying...");
                Some(Duration::from_millis(rng.gen_range(range_ms)))
            } else {
                None
            }
        };
        if let Some(duration) = duration {
            tokio::time::sleep(duration).await;
        }
    }

    // Tests load with aggressive pruning and compaction.
    #[sim_test(config = "test_config()")]
    async fn test_simulated_load_reconfig_with_prune_and_compact() {
        sui_protocol_config::ProtocolConfig::poison_get_for_min_version();
        let test_cluster = build_test_cluster(4, 1000).await;

        let node_state = test_cluster.fullnode_handle.sui_node.clone().state();
        register_fail_point_async("prune-and-compact", move || {
            handle_failpoint_prune_and_compact(node_state.clone(), 0.5)
        });

        test_simulated_load(test_cluster, 60).await;
        // The fail point holds a reference to `node_state`, which we need to release before the test ends.
        clear_fail_point("prune-and-compact");
    }

    #[sim_test(config = "test_config()")]
    async fn test_simulated_load_reconfig_with_crashes_and_delays() {
        sui_protocol_config::ProtocolConfig::poison_get_for_min_version();
        let test_cluster = build_test_cluster(4, 1000).await;

        let dead_validator_orig: Arc<Mutex<Option<DeadValidator>>> = Default::default();

        let dead_validator = dead_validator_orig.clone();
        let keep_alive_nodes = get_keep_alive_nodes(&test_cluster);
        let keep_alive_nodes_clone = keep_alive_nodes.clone();
        register_fail_points(
            &[
                "batch-write-before",
                "batch-write-after",
                "put-cf-before",
                "put-cf-after",
                "delete-cf-before",
                "delete-cf-after",
                "transaction-commit",
                "highest-executed-checkpoint",
            ],
            move || {
                handle_failpoint(dead_validator.clone(), keep_alive_nodes_clone.clone(), 0.02);
            },
        );

        let dead_validator = dead_validator_orig.clone();
        let keep_alive_nodes_clone = keep_alive_nodes.clone();
        register_fail_point_async("crash", move || {
            let dead_validator = dead_validator.clone();
            let keep_alive_nodes_clone = keep_alive_nodes_clone.clone();
            async move {
                handle_failpoint(dead_validator.clone(), keep_alive_nodes_clone.clone(), 0.01);
            }
        });

        // Narwhal fail points.
        let dead_validator = dead_validator_orig.clone();
        let keep_alive_nodes_clone = keep_alive_nodes.clone();
        register_fail_points(
            &[
                "narwhal-rpc-response",
                "narwhal-store-before-write",
                "narwhal-store-after-write",
            ],
            move || {
                handle_failpoint(
                    dead_validator.clone(),
                    keep_alive_nodes_clone.clone(),
                    0.001,
                );
            },
        );
        register_fail_point_async("narwhal-delay", || delay_failpoint(10..20, 0.001));
        register_fail_point_async("writeback-cache-commit", || delay_failpoint(10..20, 0.001));

        test_simulated_load(test_cluster, 120).await;
    }

    #[sim_test(config = "test_config()")]
    async fn test_simulated_load_reconfig_crashes_during_epoch_change() {
        sui_protocol_config::ProtocolConfig::poison_get_for_min_version();
        let test_cluster = build_test_cluster(4, 10000).await;

        let dead_validator: Arc<Mutex<Option<DeadValidator>>> = Default::default();
        let keep_alive_nodes = get_keep_alive_nodes(&test_cluster);
        register_fail_points(&["before-open-new-epoch-store"], move || {
            handle_failpoint(dead_validator.clone(), keep_alive_nodes.clone(), 1.0);
        });
        test_simulated_load(test_cluster, 120).await;
    }

    #[sim_test(config = "test_config()")]
    async fn test_simulated_load_checkpoint_pruning() {
        let test_cluster = build_test_cluster(4, 1000).await;
        test_simulated_load(test_cluster.clone(), 30).await;

        let swarm_dir = test_cluster.swarm.dir().join(AUTHORITIES_DB_NAME);
        let random_validator_path = std::fs::read_dir(swarm_dir).unwrap().next().unwrap();
        let validator_path = random_validator_path.unwrap().path();
        let checkpoint_store =
            CheckpointStore::open_readonly(&validator_path.join("live").join("checkpoints"));

        let pruned = checkpoint_store
            .watermarks
            .get(&CheckpointWatermark::HighestPruned)
            .unwrap()
            .unwrap()
            .0;
        assert!(pruned > 0);
    }

    #[sim_test(config = "test_config()")]
    async fn test_data_ingestion_pipeline() {
        let path = nondeterministic!(TempDir::new().unwrap()).into_path();
        let test_cluster = Arc::new(
            init_test_cluster_builder(4, 1000)
                .with_data_ingestion_dir(path.clone())
                .build()
                .await,
        );
        test_simulated_load(test_cluster, 10).await;

        let checkpoint_files = std::fs::read_dir(path)
            .map(|entries| {
                entries
                    .filter_map(Result::ok)
                    .filter(|entry| {
                        entry.path().is_file()
                            && entry.path().extension() == Some(std::ffi::OsStr::new("chk"))
                    })
                    .map(|entry| entry.path())
                    .collect()
            })
            .unwrap_or_else(|_| vec![]);
        assert!(checkpoint_files.len() > 0);
        let bytes = std::fs::read(checkpoint_files.first().unwrap()).unwrap();

        let _checkpoint: CheckpointData =
            Blob::from_bytes(&bytes).expect("failed to load checkpoint");
    }

    // TODO add this back once flakiness is resolved
    #[ignore]
    #[sim_test(config = "test_config()")]
    async fn test_simulated_load_pruning() {
        let epoch_duration_ms = 5000;
        let test_cluster = build_test_cluster(4, epoch_duration_ms).await;
        test_simulated_load(test_cluster.clone(), 30).await;

        let swarm_dir = test_cluster.swarm.dir().join(AUTHORITIES_DB_NAME);
        let random_validator_path = std::fs::read_dir(swarm_dir).unwrap().next().unwrap();
        let validator_path = random_validator_path.unwrap().path();
        let store = AuthorityPerpetualTables::open_readonly(&validator_path.join("store"));
        let checkpoint_store = CheckpointStore::open_readonly(&validator_path.join("checkpoints"));

        let pruned = store.pruned_checkpoint.get(&()).unwrap().unwrap();
        assert!(pruned > 0);
        let pruned_checkpoint: VerifiedCheckpoint = checkpoint_store
            .certified_checkpoints
            .get(&pruned)
            .unwrap()
            .unwrap()
            .into();
        let pruned_epoch = pruned_checkpoint.epoch();
        let expected_checkpoint = checkpoint_store
            .epoch_last_checkpoint_map
            .get(&pruned_epoch)
            .unwrap()
            .unwrap();
        assert_eq!(expected_checkpoint, pruned);
    }

    #[sim_test(config = "test_config()")]
    async fn test_upgrade_compatibility() {
        // This test is intended to test the compatibility of the latest protocol version with
        // the previous protocol version. It does this by starting a network with
        // the previous protocol version that this binary supports, and then upgrading the network
        // to the latest protocol version.
        tokio::time::timeout(
            Duration::from_secs(1000),
            test_protocol_upgrade_compatibility_impl(),
        )
        .await
        .expect("testnet upgrade compatibility test timed out");
    }

    async fn test_protocol_upgrade_compatibility_impl() {
        let max_ver = ProtocolVersion::MAX.as_u64();
        let manifest = sui_framework_snapshot::load_bytecode_snapshot_manifest();

        let Some((&starting_version, _)) = manifest.range(..max_ver).last() else {
            panic!("Couldn't find previously supported version");
        };

        let init_framework =
            sui_framework_snapshot::load_bytecode_snapshot(starting_version).unwrap();
<<<<<<< HEAD
        let test_cluster = Arc::new(
            init_test_cluster_builder(7, 5000)
                .with_protocol_version(ProtocolVersion::new(starting_version))
                .with_supported_protocol_versions(SupportedProtocolVersions::new_for_testing(
                    starting_version,
                    starting_version,
                ))
                .with_fullnode_supported_protocol_versions_config(
                    SupportedProtocolVersions::new_for_testing(starting_version, max_ver),
                )
                .with_objects(init_framework.into_iter().map(|p| p.genesis_object()))
                .with_stake_subsidy_start_epoch(10)
                .build()
                .await,
        );
        let test_cluster_clone = test_cluster.clone();
=======
        let mut test_cluster = init_test_cluster_builder(4, 15000)
            .with_protocol_version(ProtocolVersion::new(starting_version))
            .with_supported_protocol_versions(SupportedProtocolVersions::new_for_testing(
                starting_version,
                starting_version,
            ))
            .with_fullnode_supported_protocol_versions_config(
                SupportedProtocolVersions::new_for_testing(starting_version, max_ver),
            )
            .with_objects(init_framework.into_iter().map(|p| p.genesis_object()))
            .with_stake_subsidy_start_epoch(10)
            .build()
            .await;

        let test_init_data = TestInitData::new(&test_cluster).await;
        let test_init_data_clone = test_init_data.clone();
>>>>>>> f9861dd7

        let finished = Arc::new(AtomicBool::new(false));
        let finished_clone = finished.clone();
        let _handle = tokio::task::spawn(async move {
            info!("Running from version {starting_version} to version {max_ver}");
            for version in starting_version..=max_ver {
                info!("Targeting protocol version: {version}");
                test_cluster.wait_for_all_nodes_upgrade_to(version).await;
                info!("All nodes are at protocol version: {version}");
                // Let all nodes run for a few epochs at this version.
                tokio::time::sleep(Duration::from_secs(30)).await;
                if version == max_ver {
                    break;
                }
                let next_version = version + 1;
                let new_framework = sui_framework_snapshot::load_bytecode_snapshot(next_version);
                let new_framework_ref = match &new_framework {
                    Ok(f) => Some(f.iter().collect::<Vec<_>>()),
                    Err(_) => {
                        if next_version == max_ver {
                            Some(BuiltInFramework::iter_system_packages().collect::<Vec<_>>())
                        } else {
                            // Often we want to be able to create multiple protocol config versions
                            // on main that none have shipped to any production network. In this case,
                            // some of the protocol versions may not have a framework snapshot.
                            None
                        }
                    }
                };
                if let Some(new_framework_ref) = new_framework_ref {
                    for package in new_framework_ref {
                        framework_injection::set_override(*package.id(), package.modules().clone());
                    }
                    info!("Framework injected for next_version {next_version}");
                } else {
                    info!("No framework snapshot to inject for next_version {next_version}");
                }
                test_cluster
                    .update_validator_supported_versions(
                        SupportedProtocolVersions::new_for_testing(starting_version, next_version),
                    )
                    .await;
                info!("Updated validator supported versions to include next_version {next_version}")
            }
            finished_clone.store(true, Ordering::SeqCst);
        });

        test_simulated_load(test_cluster_clone, 150).await;
        for _ in 0..150 {
            if finished.load(Ordering::Relaxed) {
                break;
            }
            tokio::time::sleep(Duration::from_secs(1)).await;
        }

        assert!(finished.load(Ordering::SeqCst));
    }

    #[sim_test(config = "test_config()")]
    async fn test_randomness_partial_sig_failures() {
        sui_protocol_config::ProtocolConfig::poison_get_for_min_version();
        let test_cluster = build_test_cluster(6, 20_000).await;

        // Network should continue as long as f+1 nodes (in this case 3/6) are sending partial signatures.
        let eligible_nodes: HashSet<_> = test_cluster
            .swarm
            .validator_nodes()
            .take(3)
            .map(|v| v.get_node_handle().unwrap().with(|n| n.get_sim_node_id()))
            .collect();

        register_fail_point_if("rb-send-partial-signatures", move || {
            handle_bool_failpoint(&eligible_nodes, 1.0)
        });

        test_simulated_load(TestInitData::new(&test_cluster).await, 60).await
    }

    #[sim_test(config = "test_config()")]
    async fn test_randomness_dkg_failures() {
        sui_protocol_config::ProtocolConfig::poison_get_for_min_version();
        let test_cluster = build_test_cluster(6, 20_000).await;

        // Network should continue as long as nodes are participating in DKG representing
        // stake equal to 2f+1 PLUS proprotion of stake represented by the
        // `random_beacon_reduction_allowed_delta` ProtocolConfig option.
        // In this case we make sure it still works with 5/6 validators.
        let eligible_nodes: HashSet<_> = test_cluster
            .swarm
            .validator_nodes()
            .take(1)
            .map(|v| v.get_node_handle().unwrap().with(|n| n.get_sim_node_id()))
            .collect();

        register_fail_point_if("rb-dkg", move || {
            handle_bool_failpoint(&eligible_nodes, 1.0)
        });

        test_simulated_load(TestInitData::new(&test_cluster).await, 60).await
    }

    fn handle_bool_failpoint(
        eligible_nodes: &HashSet<sui_simulator::task::NodeId>, // only given eligible nodes may fail
        probability: f64,
    ) -> bool {
        if !eligible_nodes.contains(&sui_simulator::current_simnode_id()) {
            return false; // don't fail ineligible nodes
        }
        let mut rng = thread_rng();
        if rng.gen_range(0.0..1.0) < probability {
            true
        } else {
            false
        }
    }

    async fn build_test_cluster(
        default_num_validators: usize,
        default_epoch_duration_ms: u64,
    ) -> Arc<TestCluster> {
        init_test_cluster_builder(default_num_validators, default_epoch_duration_ms)
            .build()
            .await
            .into()
    }

    fn init_test_cluster_builder(
        default_num_validators: usize,
        default_epoch_duration_ms: u64,
    ) -> TestClusterBuilder {
        let mut builder = TestClusterBuilder::new().with_num_validators(get_var(
            "SIM_STRESS_TEST_NUM_VALIDATORS",
            default_num_validators,
        ));
        if std::env::var("CHECKPOINTS_PER_EPOCH").is_ok() {
            eprintln!("CHECKPOINTS_PER_EPOCH env var is deprecated, use EPOCH_DURATION_MS");
        }
        let epoch_duration_ms = get_var("EPOCH_DURATION_MS", default_epoch_duration_ms);
        if epoch_duration_ms > 0 {
            builder = builder.with_epoch_duration_ms(epoch_duration_ms);
        }
        builder
    }

    async fn test_simulated_load(test_cluster: Arc<TestCluster>, test_duration_secs: u64) {
        let sender = test_cluster.get_address_0();
        let keystore_path = test_cluster.swarm.dir().join(SUI_KEYSTORE_FILENAME);
        let genesis = test_cluster.swarm.config().genesis.clone();
        let primary_gas = test_cluster
            .wallet
            .get_one_gas_object_owned_by_address(sender)
            .await
            .unwrap()
            .unwrap();

        let ed25519_keypair =
            Arc::new(get_ed25519_keypair_from_keystore(keystore_path, &sender).unwrap());
        let primary_coin = (primary_gas, sender, ed25519_keypair.clone());

        let registry = prometheus::Registry::new();
        let proxy: Arc<dyn ValidatorProxy + Send + Sync> =
            Arc::new(LocalValidatorAggregatorProxy::from_genesis(&genesis, &registry, None).await);

        let bank = BenchmarkBank::new(proxy.clone(), primary_coin);
        let system_state_observer = {
            let mut system_state_observer = SystemStateObserver::new(proxy.clone());
            if let Ok(_) = system_state_observer.state.changed().await {
                info!("Got the new state (reference gas price and/or protocol config) from system state object");
            }
            Arc::new(system_state_observer)
        };

        // The default test parameters are somewhat conservative in order to keep the running time
        // of the test reasonable in CI.
        let target_qps = get_var("SIM_STRESS_TEST_QPS", 10);
        let num_workers = get_var("SIM_STRESS_TEST_WORKERS", 10);
        let in_flight_ratio = get_var("SIM_STRESS_TEST_IFR", 2);
        let batch_payment_size = get_var("SIM_BATCH_PAYMENT_SIZE", 15);
        let shared_counter_weight = 1;
        let transfer_object_weight = 1;
        let num_transfer_accounts = 2;
        let delegation_weight = 1;
        let batch_payment_weight = 1;
        let shared_object_deletion_weight = 1;

        // Run random payloads at 100% load
        let adversarial_cfg = AdversarialPayloadCfg::from_str("0-1.0").unwrap();
        let duration = Interval::from_str("unbounded").unwrap();

        // TODO: re-enable this when we figure out why it is causing connection errors and making
        // tests run for ever
        let adversarial_weight = 0;

        let shared_counter_hotness_factor = 50;
        let num_shared_counters = Some(1);
        let shared_counter_max_tip = 0;
        let gas_request_chunk_size = 100;

        let workloads_builders = WorkloadConfiguration::create_workload_builders(
            0,
            num_workers,
            num_transfer_accounts,
            shared_counter_weight,
            transfer_object_weight,
            delegation_weight,
            batch_payment_weight,
            shared_object_deletion_weight,
            adversarial_weight,
            adversarial_cfg,
            batch_payment_size,
            shared_counter_hotness_factor,
            num_shared_counters,
            shared_counter_max_tip,
            target_qps,
            in_flight_ratio,
            duration,
            system_state_observer.clone(),
        )
        .await;

        let workloads = WorkloadConfiguration::build(
            workloads_builders,
            bank,
            system_state_observer.clone(),
            gas_request_chunk_size,
        )
        .await
        .unwrap();

        let test_duration_secs = get_var("SIM_STRESS_TEST_DURATION_SECS", test_duration_secs);
        let test_duration = if test_duration_secs == 0 {
            Duration::MAX
        } else {
            Duration::from_secs(test_duration_secs)
        };

        let bench_task = tokio::spawn(async move {
            let driver = BenchDriver::new(5, false);

            // Use 0 for unbounded
            let interval = Interval::Time(test_duration);

            let show_progress = interval.is_unbounded();
            let (benchmark_stats, _) = driver
                .run(
                    vec![proxy],
                    workloads,
                    system_state_observer,
                    &registry,
                    show_progress,
                    interval,
                )
                .await
                .unwrap();

            // TODO: make this stricter (== 0) when we have reliable error retrying on the client.
            tracing::info!("end of test {:?}", benchmark_stats);
            assert!(benchmark_stats.num_error_txes < 100);
        });

        let surfer_task = tokio::spawn(async move {
            // now do a sui-surfer test
            let mut test_packages_dir = PathBuf::from(env!("CARGO_MANIFEST_DIR"));
            test_packages_dir.extend([
                "..",
                "..",
                "crates",
                "sui-surfer",
                "tests",
                // "move_building_blocks",
            ]);
            let test_package_paths: Vec<PathBuf> = std::fs::read_dir(test_packages_dir)
                .unwrap()
                .flat_map(|entry| {
                    let entry = entry.unwrap();
                    entry.metadata().unwrap().is_dir().then_some(entry.path())
                })
                .collect();
            info!("using sui_surfer test packages: {test_package_paths:?}");

            let results = sui_surfer::run_with_test_cluster::<DefaultSurfStrategy>(
                test_duration,
                test_package_paths,
                test_cluster,
            )
            .await;
            assert!(results.num_successful_transactions > 0);
            assert!(!results.unique_move_functions_called.is_empty());
        });

        let _ = futures::join!(bench_task, surfer_task);
    }
}<|MERGE_RESOLUTION|>--- conflicted
+++ resolved
@@ -404,9 +404,8 @@
 
         let init_framework =
             sui_framework_snapshot::load_bytecode_snapshot(starting_version).unwrap();
-<<<<<<< HEAD
         let test_cluster = Arc::new(
-            init_test_cluster_builder(7, 5000)
+            init_test_cluster_builder(4, 15000)
                 .with_protocol_version(ProtocolVersion::new(starting_version))
                 .with_supported_protocol_versions(SupportedProtocolVersions::new_for_testing(
                     starting_version,
@@ -421,24 +420,6 @@
                 .await,
         );
         let test_cluster_clone = test_cluster.clone();
-=======
-        let mut test_cluster = init_test_cluster_builder(4, 15000)
-            .with_protocol_version(ProtocolVersion::new(starting_version))
-            .with_supported_protocol_versions(SupportedProtocolVersions::new_for_testing(
-                starting_version,
-                starting_version,
-            ))
-            .with_fullnode_supported_protocol_versions_config(
-                SupportedProtocolVersions::new_for_testing(starting_version, max_ver),
-            )
-            .with_objects(init_framework.into_iter().map(|p| p.genesis_object()))
-            .with_stake_subsidy_start_epoch(10)
-            .build()
-            .await;
-
-        let test_init_data = TestInitData::new(&test_cluster).await;
-        let test_init_data_clone = test_init_data.clone();
->>>>>>> f9861dd7
 
         let finished = Arc::new(AtomicBool::new(false));
         let finished_clone = finished.clone();
@@ -514,7 +495,7 @@
             handle_bool_failpoint(&eligible_nodes, 1.0)
         });
 
-        test_simulated_load(TestInitData::new(&test_cluster).await, 60).await
+        test_simulated_load(test_cluster, 60).await
     }
 
     #[sim_test(config = "test_config()")]
@@ -537,7 +518,7 @@
             handle_bool_failpoint(&eligible_nodes, 1.0)
         });
 
-        test_simulated_load(TestInitData::new(&test_cluster).await, 60).await
+        test_simulated_load(test_cluster, 60).await
     }
 
     fn handle_bool_failpoint(
